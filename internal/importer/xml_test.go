--- conflicted
+++ resolved
@@ -584,11 +584,6 @@
 			},
 			want: map[string]map[string]string{
 				"ServerConf": {
-<<<<<<< HEAD
-					"Nested":   "true",
-					"Sheet":    "ServerConf",
-					"Sep":      "|",
-=======
 					"Nested": "true",
 					"Sheet":  "ServerConf",
 					"Sep":    "|",
@@ -596,7 +591,6 @@
 					"Typerow": "2",
 					"Noterow": "3",
 					"Datarow": "4",
->>>>>>> e773a730
 					"Nameline": "1",
 					"Typeline": "1",
 				},
